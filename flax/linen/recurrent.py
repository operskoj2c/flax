--- conflicted
+++ resolved
@@ -33,10 +33,7 @@
 from flax.linen.linear import Conv, Dense, default_kernel_init
 
 from jax import numpy as jnp
-<<<<<<< HEAD
 from jax import lax
-=======
->>>>>>> 5994b2ff
 from jax import random
 
 PRNGKey = Any
