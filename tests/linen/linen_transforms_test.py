--- conflicted
+++ resolved
@@ -1240,7 +1240,6 @@
     vs = scanbody().init(k, x)
     y = scanbody().apply(vs, x)
 
-<<<<<<< HEAD
   def test_compact_aliasing_collision(self):
     class Foo(nn.Module):
       m1: nn.Module
@@ -1259,7 +1258,6 @@
     x = jnp.zeros((2, 2))
     _ = Bar().init(k, x)
 
-
   def test_compact_aliasing_collision_arg_and_attrib(self):
     class Foo(nn.Module):
       m1: nn.Module
@@ -1276,7 +1274,7 @@
     k = random.PRNGKey(0)
     x = jnp.zeros((2, 2))
     _ = Bar().init(k, x)
-=======
+
   def test_named_call_on_setup_helpers(self):
     class Foo(nn.Module):
       def setup(self):
@@ -1295,7 +1293,6 @@
       vs = Foo().init(k, x)
       y1 = Foo().apply(vs, x)
     np.testing.assert_array_equal(y0, y1)
->>>>>>> a0466be9
 
 
 if __name__ == '__main__':
